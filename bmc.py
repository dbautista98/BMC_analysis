--- conflicted
+++ resolved
@@ -262,7 +262,6 @@
     r = np.sqrt(5/3 * mean_R_gyration**2)
     
     v = particle_velocity(tbl, particle_number, um_per_px, fps)[0]
-<<<<<<< HEAD
     return 6*np.pi*n*r*v*x #replace x w/ cell dimensions
 
 def theory_D(diameter, viscosity, temperature):
@@ -337,6 +336,3 @@
     for i in range(len(column_names)):
         analysis_results[column_names[i]] = all_sims[:, i]
     return analysis_results
-=======
-    return 6*np.pi*n*r*v*x #for placeholder, set x = 20
->>>>>>> dbbec7d1
